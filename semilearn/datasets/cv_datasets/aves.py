# Copyright (c) Microsoft Corporation.
# Licensed under the MIT License.

import os
import numpy as np
import math
from torchvision.datasets import folder as dataset_parser
from torchvision.transforms import transforms
from semilearn.datasets.augmentation import RandAugment, RandomResizedCropAndInterpolation, str_to_interp_mode
from .datasetbase import BasicDataset


def get_semi_aves(args, alg, dataset, train_split='l_train_val', ulb_split='u_train_in', data_dir='./data'):
    assert train_split in ['l_train', 'l_train_val']

    data_dir = os.path.join(data_dir, 'semi_fgvc')

    imgnet_mean = (0.485, 0.456, 0.406)
    imgnet_std = (0.229, 0.224, 0.225)
    img_size = args.img_size
    crop_ratio = args.crop_ratio

    transform_weak = transforms.Compose([
        transforms.Resize((int(math.floor(img_size / crop_ratio)), int(math.floor(img_size / crop_ratio)))),
        transforms.RandomCrop((img_size, img_size)),
        transforms.RandomHorizontalFlip(),
        transforms.ToTensor(),
        transforms.Normalize(imgnet_mean, imgnet_std)
    ])

    transform_medium = transforms.Compose([
        transforms.Resize((int(math.floor(img_size / crop_ratio)), int(math.floor(img_size / crop_ratio)))),
        RandomResizedCropAndInterpolation((img_size, img_size)),
        transforms.RandomHorizontalFlip(),
        RandAugment(1, 10),
        transforms.ToTensor(),
        transforms.Normalize(imgnet_mean, imgnet_std)
    ])

    transform_strong = transforms.Compose([
        transforms.Resize((int(math.floor(img_size / crop_ratio)), int(math.floor(img_size / crop_ratio)))),
        RandomResizedCropAndInterpolation((img_size, img_size)),
        transforms.RandomHorizontalFlip(),
        RandAugment(3, 10),
        transforms.ToTensor(),
        transforms.Normalize(imgnet_mean, imgnet_std)
    ])

    transform_val = transforms.Compose([
        transforms.Resize(math.floor(int(img_size / crop_ratio))),
        transforms.CenterCrop(img_size),
        transforms.ToTensor(),
        transforms.Normalize(imgnet_mean, imgnet_std)
    ])

<<<<<<< HEAD
    # NOTE this dataset is inherently imbalanced with unknow distribution
    train_labeled_dataset = iNatDataset(alg, data_dir, train_split, dataset, transform=transform_weak, transform_strong=transform_strong)
    train_unlabeled_dataset = iNatDataset(alg, data_dir, ulb_split, dataset, is_ulb=True, transform=transform_weak, transform_medium=transform_medium, transform_strong=transform_strong)
=======
    # NOTE this dataset is inherently imbalanced with unknown distribution
    train_labeled_dataset = iNatDataset(alg, data_dir, train_split, dataset, transform=transform_weak)
    train_unlabeled_dataset = iNatDataset(alg, data_dir, ulb_split, dataset, is_ulb=True, transform=transform_weak, transform_strong=transform_strong)
>>>>>>> 198236c4
    test_dataset = iNatDataset(alg, data_dir, 'test', dataset, transform=transform_val)

    num_data_per_cls = [0] * train_labeled_dataset.num_classes
    for l in train_labeled_dataset.targets:
        num_data_per_cls[l] += 1

    return train_labeled_dataset, train_unlabeled_dataset, test_dataset


def make_dataset(dataset_root, split, task='All', pl_list=None):
    split_file_path = os.path.join(dataset_root, task, split + '.txt')

    with open(split_file_path, 'r') as f:
        img = f.readlines()

    if task == 'semi_fungi':
        img = [x.strip('\n').rsplit('.JPG ') for x in img]
    # elif task[:9] == 'semi_aves':
    else:
        img = [x.strip('\n').rsplit() for x in img]

    ## Use PL + l_train
    if pl_list is not None:
        if task == 'semi_fungi':
            pl_list = [x.strip('\n').rsplit('.JPG ') for x in pl_list]
        # elif task[:9] == 'semi_aves':
        else:
            pl_list = [x.strip('\n').rsplit() for x in pl_list]
        img += pl_list

    for idx, x in enumerate(img):
        if task == 'semi_fungi':
            img[idx][0] = os.path.join(dataset_root, x[0] + '.JPG')
        else:
            img[idx][0] = os.path.join(dataset_root, task, x[0])
        img[idx][1] = int(x[1])

    classes = [x[1] for x in img]
    num_classes = len(set(classes))
    print('# images in {}: {}'.format(split, len(img)))
    return img, num_classes, classes


class iNatDataset(BasicDataset):
    def __init__(self, alg, dataset_root, split, task='All', transform=None, transform_medium=None, transform_strong=None,
                 loader=dataset_parser.default_loader, pl_list=None, is_ulb=False):

        self.alg = alg
        self.is_ulb = is_ulb
        self.loader = loader
        self.dataset_root = dataset_root
        self.task = task

        self.samples, self.num_classes, self.targets = make_dataset(self.dataset_root, split, self.task, pl_list=pl_list)

        self.transform = transform
        self.medium_transform = transform_medium
        if self.medium_transform is None:
            if self.is_ulb:
                assert self.alg not in ['sequencematch'], f"alg {self.alg} requires strong augmentation"

        self.strong_transform = transform_strong
        if self.strong_transform is None:
            if self.is_ulb:
                assert self.alg not in ['fullysupervised', 'supervised', 'pseudolabel', 'vat', 'pimodel', 'meanteacher', 'mixmatch', 'refixmatch'], f"alg {self.alg} requires strong augmentation"

        self.data = []
        for i in range(len(self.samples)):
            self.data.append(self.samples[i][0])
    
    def __sample__(self, idx):
        path, target = self.samples[idx]
        img = self.loader(path)
        return img, target 


    def __len__(self):
        return len(self.data)<|MERGE_RESOLUTION|>--- conflicted
+++ resolved
@@ -53,15 +53,9 @@
         transforms.Normalize(imgnet_mean, imgnet_std)
     ])
 
-<<<<<<< HEAD
     # NOTE this dataset is inherently imbalanced with unknow distribution
-    train_labeled_dataset = iNatDataset(alg, data_dir, train_split, dataset, transform=transform_weak, transform_strong=transform_strong)
+    train_labeled_dataset = iNatDataset(alg, data_dir, train_split, dataset, transform=transform_weak)
     train_unlabeled_dataset = iNatDataset(alg, data_dir, ulb_split, dataset, is_ulb=True, transform=transform_weak, transform_medium=transform_medium, transform_strong=transform_strong)
-=======
-    # NOTE this dataset is inherently imbalanced with unknown distribution
-    train_labeled_dataset = iNatDataset(alg, data_dir, train_split, dataset, transform=transform_weak)
-    train_unlabeled_dataset = iNatDataset(alg, data_dir, ulb_split, dataset, is_ulb=True, transform=transform_weak, transform_strong=transform_strong)
->>>>>>> 198236c4
     test_dataset = iNatDataset(alg, data_dir, 'test', dataset, transform=transform_val)
 
     num_data_per_cls = [0] * train_labeled_dataset.num_classes
