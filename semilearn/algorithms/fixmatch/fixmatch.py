--- conflicted
+++ resolved
@@ -43,14 +43,11 @@
         self.ema_m = ema_m
         self.classwise_acc = torch.ones((self.args.num_classes)).cuda(self.args.gpu) / self.args.num_classes
     
-<<<<<<< HEAD
     def set_hooks(self):
         self.register_hook(PseudoLabelingHook(), "PseudoLabelingHook")
         self.register_hook(FixedThresholdingHook(), "MaskingHook")
         super().set_hooks()
 
-=======
->>>>>>> e2c5191f
     def train_step(self, x_lb, y_lb, x_ulb_w, x_ulb_s):
         num_lb = y_lb.shape[0]
 
@@ -79,13 +76,7 @@
                 probs_x_ulb_w = self.call_hook("dist_align", "DistAlignHook", probs_x_ulb=probs_x_ulb_w.detach())
 
             # compute mask
-<<<<<<< HEAD
             mask = self.call_hook("masking", "MaskingHook", logits_x_ulb=probs_x_ulb_w, softmax_x_ulb=False)
-=======
-            with torch.no_grad():
-                max_probs, max_idx = torch.max(torch.softmax(logits_x_ulb_w.detach(), dim=-1), dim=-1)
-                mask = max_probs[max_idx].ge(torch.min(self.classwise_acc[max_idx], torch.tensor(self.p_cutoff))).to(max_probs.dtype)
->>>>>>> e2c5191f
 
             # generate unlabeled targets using pseudo label hook
             pseudo_label = self.call_hook("gen_ulb_targets", "PseudoLabelingHook", 
