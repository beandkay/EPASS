--- conflicted
+++ resolved
@@ -42,14 +42,10 @@
     'comatch': CoMatch,
     'simmatch': SimMatch,
     'dash': Dash,
-<<<<<<< HEAD
     # 'mpl': MPL
-=======
-    'mpl': MPL,
     'sequencematch': SequenceMatch,
     'somematch': SomeMatch,
     'cagul': CAGUL
->>>>>>> e2c5191f
 }
 
 def get_algorithm(args, net_builder, tb_log, logger):
